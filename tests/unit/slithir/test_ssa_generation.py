# # pylint: disable=too-many-lines
import pathlib
from collections import defaultdict
from argparse import ArgumentTypeError
from inspect import getsourcefile
from typing import Union, List, Dict, Callable

import pytest
from solc_select.solc_select import valid_version as solc_valid_version
from slither import Slither
from slither.core.cfg.node import Node, NodeType
from slither.core.declarations import Function, Contract
from slither.core.variables.local_variable import LocalVariable
from slither.core.variables.state_variable import StateVariable
from slither.slithir.operations import (
    OperationWithLValue,
    Phi,
    Assignment,
    HighLevelCall,
    Return,
    Operation,
    Binary,
    BinaryType,
    InternalCall,
    Index,
    InitArray,
)
from slither.slithir.utils.ssa import is_used_later
from slither.slithir.variables import (
    Constant,
    ReferenceVariable,
    LocalIRVariable,
    StateIRVariable,
    TemporaryVariableSSA,
)

from slither.core.solidity_types import ArrayType

# Directory of currently executing script. Will be used as basis for temporary file names.
SCRIPT_DIR = pathlib.Path(getsourcefile(lambda: 0)).parent  # type:ignore


def valid_version(ver: str) -> bool:
    """Wrapper function to check if the solc-version is valid

    The solc_select function raises and exception but for checks below,
    only a bool is needed.
    """
    try:
        solc_valid_version(ver)
        return True
    except ArgumentTypeError:
        return False


def have_ssa_if_ir(function: Function) -> None:
    """Verifies that all nodes in a function that have IR also have SSA IR"""
    for n in function.nodes:
        if n.irs:
            assert n.irs_ssa


# pylint: disable=too-many-branches, too-many-locals
def ssa_basic_properties(function: Function) -> None:
    """Verifies that basic properties of ssa holds

    1. Every name is defined only once
    2. A l-value is never index zero - there is always a zero-value available for each var
    3. Every r-value is at least defined at some point
    4. The number of ssa defs is >= the number of assignments to var
    5. Function parameters SSA are stored in function.parameters_ssa
       - if function parameter is_storage it refers to a fake variable
    6. Function returns SSA are stored in function.returns_ssa
        - if function return is_storage it refers to a fake variable
    """
    ssa_lvalues = set()
    ssa_rvalues = set()
    lvalue_assignments: Dict[str, int] = {}

    for n in function.nodes:
        for ir in n.irs:
            if isinstance(ir, OperationWithLValue) and ir.lvalue:
                name = ir.lvalue.name
                if name is None:
                    continue
                if name in lvalue_assignments:
                    lvalue_assignments[name] += 1
                else:
                    lvalue_assignments[name] = 1

        for ssa in n.irs_ssa:
            if isinstance(ssa, OperationWithLValue):
                # 1
                assert ssa.lvalue not in ssa_lvalues
                ssa_lvalues.add(ssa.lvalue)

                # 2 (if Local/State Var)
                ssa_lvalue = ssa.lvalue
                if isinstance(ssa_lvalue, (StateIRVariable, LocalIRVariable)):
                    assert ssa_lvalue.index > 0

            for rvalue in filter(
                lambda x: not isinstance(x, (StateIRVariable, Constant)), ssa.read
            ):
                ssa_rvalues.add(rvalue)

    # 3
    # Each var can have one non-defined value, the value initially held. Typically,
    # var_0, i_0, state_0 or similar.
    undef_vars = set()
    for rvalue in ssa_rvalues:
        if rvalue not in ssa_lvalues:
            assert rvalue.non_ssa_version not in undef_vars
            undef_vars.add(rvalue.non_ssa_version)

    # 4
    ssa_defs: Dict[str, int] = defaultdict(int)
    for v in ssa_lvalues:
        if v and v.name:
            ssa_defs[v.name] += 1

    for (k, count) in lvalue_assignments.items():
        assert ssa_defs[k] >= count

    # Helper 5/6
    def check_property_5_and_6(
        variables: List[LocalVariable], ssavars: List[LocalIRVariable]
    ) -> None:
        for var in filter(lambda x: x.name, variables):
            ssa_vars = [x for x in ssavars if x.non_ssa_version == var]
            assert len(ssa_vars) == 1
            ssa_var = ssa_vars[0]
            assert var.is_storage == ssa_var.is_storage
            if ssa_var.is_storage:
                assert len(ssa_var.refers_to) == 1
                assert ssa_var.refers_to[0].location == "reference_to_storage"

    # 5
    check_property_5_and_6(function.parameters, function.parameters_ssa)

    # 6
    check_property_5_and_6(function.returns, function.returns_ssa)


def ssa_phi_node_properties(f: Function) -> None:
    """Every phi-function should have as many args as predecessors

    This does not apply if the phi-node refers to state variables,
    they make use os special phi-nodes for tracking potential values
    a state variable can have
    """
    for node in f.nodes:
        for ssa in node.irs_ssa:
            if isinstance(ssa, Phi):
                n = len(ssa.read)
                if not isinstance(ssa.lvalue, StateIRVariable):
                    assert len(node.fathers) == n


# TODO (hbrodin): This should probably go into another file, not specific to SSA
def dominance_properties(f: Function) -> None:
    """Verifies properties related to dominators holds

    1. Every node have an immediate dominator except entry_node which have none
    2. From every node immediate dominator there is a path via its successors to the node
    """

    def find_path(from_node: Node, to: Node) -> bool:
        visited = set()
        worklist = list(from_node.sons)
        while worklist:
            first, *worklist = worklist
            if first == to:
                return True
            visited.add(first)
            for successor in first.sons:
                if successor not in visited:
                    worklist.append(successor)
        return False

    for node in f.nodes:
        if node is f.entry_point:
            assert node.immediate_dominator is None
        else:
            assert node.immediate_dominator is not None
            assert find_path(node.immediate_dominator, node)


def phi_values_inserted(f: Function) -> None:
    """Verifies that phi-values are inserted at the right places

    For every node that has a dominance frontier, any def (including
    phi) should be a phi function in its dominance frontier
    """

    def have_phi_for_var(
        node: Node, var: Union[StateIRVariable, LocalIRVariable, TemporaryVariableSSA]
    ) -> bool:
        """Checks if a node has a phi-instruction for var

        The ssa version would ideally be checked, but then
        more data flow analysis would be needed, for cases
        where a new def for var is introduced before reaching
        DF
        """
        non_ssa = var.non_ssa_version
        for ssa in node.irs_ssa:
            if isinstance(ssa, Phi):
                if non_ssa in map(
                    lambda ssa_var: ssa_var.non_ssa_version,
                    [
                        r
                        for r in ssa.read
                        if isinstance(r, (StateIRVariable, LocalIRVariable, TemporaryVariableSSA))
                    ],
                ):
                    return True
        return False

    for node in filter(lambda n: n.dominance_frontier, f.nodes):
        for df in node.dominance_frontier:
            for ssa in node.irs_ssa:
                if isinstance(ssa, OperationWithLValue):
                    ssa_lvalue = ssa.lvalue
                    if isinstance(
                        ssa_lvalue, (StateIRVariable, LocalIRVariable, TemporaryVariableSSA)
                    ) and is_used_later(node, ssa_lvalue):
                        assert have_phi_for_var(df, ssa_lvalue)


def verify_properties_hold(slither: Slither) -> None:
    """Ensures that basic properties of SSA hold true"""

    def verify_func(func: Function) -> None:
        have_ssa_if_ir(func)
        phi_values_inserted(func)
        ssa_basic_properties(func)
        ssa_phi_node_properties(func)
        dominance_properties(func)

    def verify(slither: Slither) -> None:
        for cu in slither.compilation_units:
            for func in cu.functions_and_modifiers:
                _dump_function(func)
                verify_func(func)
            for contract in cu.contracts:
                for f in contract.functions:
                    if f.is_constructor or f.is_constructor_variables:
                        _dump_function(f)
                        verify_func(f)

    assert isinstance(slither, Slither)
    verify(slither)


def _dump_function(f: Function) -> None:
    """Helper function to print nodes/ssa ir for a function or modifier"""
    print(f"---- {f.name} ----")
    for n in f.nodes:
        print(n)
        for ir in n.irs_ssa:
            print(f"\t{ir}")
    print("")


def _dump_functions(c: Contract) -> None:
    """Helper function to print functions and modifiers of a contract"""
    for f in c.functions_and_modifiers:
        _dump_function(f)


def get_filtered_ssa(f: Union[Function, Node], flt: Callable) -> List[Operation]:
    """Returns a list of all ssanodes filtered by filter for all nodes in function f"""
    if isinstance(f, Function):
        return [ssanode for node in f.nodes for ssanode in node.irs_ssa if flt(ssanode)]

    assert isinstance(f, Node)
    return [ssanode for ssanode in f.irs_ssa if flt(ssanode)]


def get_ssa_of_type(f: Union[Function, Node], ssatype) -> List[Operation]:
    """Returns a list of all ssanodes of a specific type for all nodes in function f"""
    return get_filtered_ssa(f, lambda ssanode: isinstance(ssanode, ssatype))


def test_multi_write(slither_from_source) -> None:
    source = """
    pragma solidity ^0.8.11;
    contract Test {
    function multi_write(uint val) external pure returns(uint) {
        val = 1;
        val = 2;
        val = 3;
    }
    }"""
    with slither_from_source(source) as slither:
        verify_properties_hold(slither)


def test_single_branch_phi(slither_from_source) -> None:
    source = """
        pragma solidity ^0.8.11;
        contract Test {
        function single_branch_phi(uint val) external pure returns(uint) {
            if (val == 3) {
                val = 9;
            }
            return val;
        }
        }
        """
    with slither_from_source(source) as slither:
        verify_properties_hold(slither)


def test_basic_phi(slither_from_source) -> None:
    source = """
    pragma solidity ^0.8.11;
    contract Test {
    function basic_phi(uint val) external pure returns(uint) {
        if (val == 3) {
            val = 9;
        } else {
            val = 1;
        }
        return val;
    }
    }
    """
    with slither_from_source(source) as slither:
        verify_properties_hold(slither)


def test_basic_loop_phi(slither_from_source) -> None:
    source = """
    pragma solidity ^0.8.11;
    contract Test {
    function basic_loop_phi(uint val) external pure returns(uint) {
        for (uint i=0;i<128;i++) {
            val = val + 1;
        }
        return val;
    }
    }
    """
    with slither_from_source(source) as slither:
        verify_properties_hold(slither)


@pytest.mark.xfail(strict=True, reason="Fails in current slither version. Fix in #1102.")
def test_phi_propagation_loop(slither_from_source):
    source = """
     pragma solidity ^0.8.11;
     contract Test {
     function looping(uint v) external pure returns(uint) {
        uint val = 0;
        for (uint i=0;i<v;i++) {
            if (val > i) {
                val = i;
            } else {
                val = 3;
            }
        }
        return val;
    }
    }
    """
    with slither_from_source(source) as slither:
        verify_properties_hold(slither)


@pytest.mark.xfail(strict=True, reason="Fails in current slither version. Fix in #1102.")
def test_free_function_properties(slither_from_source):
    source = """
        pragma solidity ^0.8.11;

        function free_looping(uint v) returns(uint) {
           uint val = 0;
           for (uint i=0;i<v;i++) {
               if (val > i) {
                   val = i;
               } else {
                   val = 3;
               }
           }
           return val;
       }

       contract Test {}
       """
    with slither_from_source(source) as slither:
        verify_properties_hold(slither)


def test_ssa_inter_transactional(slither_from_source) -> None:
    source = """
    pragma solidity ^0.8.11;
    contract A {
        uint my_var_A;
        uint my_var_B;

        function direct_set(uint i) public {
            my_var_A = i;
        }

        function direct_set_plus_one(uint i) public {
            my_var_A = i + 1;
        }

        function indirect_set() public {
            my_var_B = my_var_A;
        }
    }
    """
    with slither_from_source(source) as slither:
        c = slither.contracts[0]
        variables = c.variables_as_dict
        funcs = c.available_functions_as_dict()
        direct_set = funcs["direct_set(uint256)"]
        # Skip entry point and go straight to assignment ir
        assign1 = direct_set.nodes[1].irs_ssa[0]
        assert isinstance(assign1, Assignment)

        assign2 = direct_set.nodes[1].irs_ssa[0]
        assert isinstance(assign2, Assignment)

        indirect_set = funcs["indirect_set()"]
        phi = indirect_set.entry_point.irs_ssa[0]
        assert isinstance(phi, Phi)
        # phi rvalues come from 1, initial value of my_var_a and 2, assignment in direct_set
        assert len(phi.rvalues) == 3
        assert all(x.non_ssa_version == variables["my_var_A"] for x in phi.rvalues)
        assert assign1.lvalue in phi.rvalues
        assert assign2.lvalue in phi.rvalues


@pytest.mark.xfail(strict=True, reason="Fails in current slither version. Fix in #1102.")
def test_ssa_phi_callbacks(slither_from_source):
    source = """
    pragma solidity ^0.8.11;
    contract A {
        uint my_var_A;
        uint my_var_B;

        function direct_set(uint i) public {
            my_var_A = i;
        }

        function use_a() public {
            // Expect a phi-node here
            my_var_B = my_var_A;
            B b = new B();
            my_var_A = 3;
            b.do_stuff();
            // Expect a phi-node here
            my_var_B = my_var_A;
        }
    }

    contract B {
        function do_stuff() public returns (uint) {
            // This could be calling back into A
        }
    }
    """
    with slither_from_source(source) as slither:
        c = slither.get_contract_from_name("A")[0]
        _dump_functions(c)
        f = [x for x in c.functions if x.name == "use_a"][0]
        var_a = [x for x in c.variables if x.name == "my_var_A"][0]

        entry_phi = [
            x
            for x in f.entry_point.irs_ssa
            if isinstance(x, Phi) and x.lvalue.non_ssa_version == var_a
        ][0]
        # The four potential sources are:
        # 1. initial value
        # 2. my_var_A = i;
        # 3. my_var_A = 3;
        # 4. phi-value after call to b.do_stuff(), which could be reentrant.
        assert len(entry_phi.rvalues) == 4

        # Locate the first high-level call (should be b.do_stuff())
        call_node = [x for y in f.nodes for x in y.irs_ssa if isinstance(x, HighLevelCall)][0]
        n = call_node.node
        # Get phi-node after call
        after_call_phi = n.irs_ssa[n.irs_ssa.index(call_node) + 1]
        # The two sources for this phi node is
        # 1. my_var_A = i;
        # 2. my_var_A = 3;
        assert isinstance(after_call_phi, Phi)
        assert len(after_call_phi.rvalues) == 2


@pytest.mark.xfail(strict=True, reason="Fails in current slither version. Fix in #1102.")
def test_storage_refers_to(slither_from_source):
    """Test the storage aspects of the SSA IR

    When declaring a var as being storage, start tracking what storage it refers_to.
    When a phi-node is created, ensure refers_to is propagated to the phi-node.
    Assignments also propagate refers_to.
    Whenever a ReferenceVariable is the destination of an assignment (e.g. s.v = 10)
    below, create additional versions of the variables it refers to record that a a
    write was made. In the current implementation, this is referenced by phis.
    """
    source = """
   contract A{

    struct St{
        int v;
    }

    St state0;
    St state1;

    function f() public{
        St storage s = state0;
        if(true){
            s = state1;
        }
        s.v = 10;
    }
}
    """
    with slither_from_source(source) as slither:
        c = slither.contracts[0]
        f = c.functions[0]

        phinodes = get_ssa_of_type(f, Phi)
        # Expect 2 in entrypoint (state0/state1 initial values), 1 at 'ENDIF' and two related to the
        # ReferenceVariable write s.v = 10.
        assert len(phinodes) == 5

        # Assign s to state0, s to state1, s.v to 10
        assigns = get_ssa_of_type(f, Assignment)
        assert len(assigns) == 3

        # The IR variables have is_storage
        assert all(x.lvalue.is_storage for x in assigns if isinstance(x, LocalIRVariable))

        # s.v ReferenceVariable points to one of the phi vars...
        ref0 = [x.lvalue for x in assigns if isinstance(x.lvalue, ReferenceVariable)][0]
        sphis = [x for x in phinodes if x.lvalue == ref0.points_to]
        assert len(sphis) == 1
        sphi = sphis[0]

        # ...and that phi refers to the two entry phi-values
        entryphi = [x for x in phinodes if x.lvalue in sphi.lvalue.refers_to]
        assert len(entryphi) == 2

        # The remaining two phis are the ones recording that write through ReferenceVariable occured
        for ephi in entryphi:
            phinodes.remove(ephi)
        phinodes.remove(sphi)
        assert len(phinodes) == 2

        # And they are recorded in one of the entry phis
        assert phinodes[0].lvalue in entryphi[0].rvalues or entryphi[1].rvalues
        assert phinodes[1].lvalue in entryphi[0].rvalues or entryphi[1].rvalues


@pytest.mark.skipif(
    not valid_version("0.4.0"), reason="Solidity version 0.4.0 not available on this platform"
)
def test_initial_version_exists_for_locals(slither_from_source):
    """
    In solidity you can write statements such as
    uint a = a + 1, this test ensures that can be handled for local variables.
    """
    src = """
    contract C {
        function func() internal {
            uint a = a + 1;
        }
    }
    """
    with slither_from_source(src, "0.4.0") as slither:
        verify_properties_hold(slither)
        c = slither.contracts[0]
        f = c.functions[0]

        addition = get_ssa_of_type(f, Binary)[0]
        assert addition.type == BinaryType.ADDITION
        assert isinstance(addition.variable_right, Constant)
        a_0 = addition.variable_left
        assert a_0.index == 0
        assert a_0.name == "a"

        assignment = get_ssa_of_type(f, Assignment)[0]
        a_1 = assignment.lvalue
        assert a_1.index == 1
        assert a_1.name == "a"
        assert assignment.rvalue == addition.lvalue

        assert a_0.non_ssa_version == a_1.non_ssa_version


@pytest.mark.xfail(strict=True, reason="Fails in current slither version. Fix in #1102.")
@pytest.mark.skipif(
    not valid_version("0.4.0"), reason="Solidity version 0.4.0 not available on this platform"
)
def test_initial_version_exists_for_state_variables(slither_from_source):
    """
    In solidity you can write statements such as
    uint a = a + 1, this test ensures that can be handled for state variables.
    """
    src = """
    contract C {
        uint a = a + 1;
    }
    """
    with slither_from_source(src, "0.4.0") as slither:
        verify_properties_hold(slither)
        c = slither.contracts[0]
        f = c.functions[0]  # There will be one artificial ctor function for the state vars

        addition = get_ssa_of_type(f, Binary)[0]
        assert addition.type == BinaryType.ADDITION
        assert isinstance(addition.variable_right, Constant)
        a_0 = addition.variable_left
        assert isinstance(a_0, StateIRVariable)
        assert a_0.name == "a"

        assignment = get_ssa_of_type(f, Assignment)[0]
        a_1 = assignment.lvalue
        assert isinstance(a_1, StateIRVariable)
        assert a_1.index == a_0.index + 1
        assert a_1.name == "a"
        assert assignment.rvalue == addition.lvalue

        assert a_0.non_ssa_version == a_1.non_ssa_version
        assert isinstance(a_0.non_ssa_version, StateVariable)

        # No conditional/other function interaction so no phis
        assert len(get_ssa_of_type(f, Phi)) == 0


@pytest.mark.xfail(strict=True, reason="Fails in current slither version. Fix in #1102.")
def test_initial_version_exists_for_state_variables_function_assign(slither_from_source):
    """
    In solidity you can write statements such as
    uint a = a + 1, this test ensures that can be handled for local variables.
    """
    # TODO (hbrodin): Could be a detector that a is not used in f
    src = """
    contract C {
        uint a = f();

        function f() internal returns(uint) {
            return a;
        }
    }
    """
    with slither_from_source(src) as slither:
        verify_properties_hold(slither)
        c = slither.contracts[0]
        f, ctor = c.functions
        if f.is_constructor_variables:
            f, ctor = ctor, f

        # ctor should have a single call to f that assigns to a
        # temporary variable, that is then assigned to a

        call = get_ssa_of_type(ctor, InternalCall)[0]
        assert call.node.function == f
        assign = get_ssa_of_type(ctor, Assignment)[0]
        assert assign.rvalue == call.lvalue
        assert isinstance(assign.lvalue, StateIRVariable)
        assert assign.lvalue.name == "a"

        # f should have a phi node on entry of a0, a1 and should return
        # a2
        phi = get_ssa_of_type(f, Phi)[0]
        assert len(phi.rvalues) == 2
        assert assign.lvalue in phi.rvalues


@pytest.mark.skipif(
    not valid_version("0.4.0"), reason="Solidity version 0.4.0 not available on this platform"
)
def test_return_local_before_assign(slither_from_source):
    src = """
    // this require solidity < 0.5
    // a variable can be returned before declared. Ensure it can be
    // handled by Slither.
    contract A {
    function local(bool my_bool) internal returns(uint){
        if(my_bool){
            return a_local;
        }

        uint a_local = 10;
    }
    }
    """
    with slither_from_source(src, "0.4.0") as slither:
        f = slither.contracts[0].functions[0]

        ret = get_ssa_of_type(f, Return)[0]
        assert len(ret.values) == 1
        assert ret.values[0].index == 0

        assign = get_ssa_of_type(f, Assignment)[0]
        assert assign.lvalue.index == 1
        assert assign.lvalue.non_ssa_version == ret.values[0].non_ssa_version


@pytest.mark.skipif(
    not valid_version("0.5.0"), reason="Solidity version 0.5.0 not available on this platform"
)
def test_shadow_local(slither_from_source):
    src = """
    contract A {
     // this require solidity 0.5
    function shadowing_local() internal{
        uint local = 0;
        {
            uint local = 1;
            {
                uint local = 2;
            }
        }
    }
    }
    """
    with slither_from_source(src, "0.5.0") as slither:
        _dump_functions(slither.contracts[0])
        f = slither.contracts[0].functions[0]

        # Ensure all assignments are to a variable of index 1
        # not using the same IR var.
        assert all(map(lambda x: x.lvalue.index == 1, get_ssa_of_type(f, Assignment)))


@pytest.mark.xfail(strict=True, reason="Fails in current slither version. Fix in #1102.")
def test_multiple_named_args_returns(slither_from_source):
    """Verifies that named arguments and return values have correct versions

    Each arg/ret have an initial version, version 0, and is written once and should
    then have version 1.
    """
    src = """
    contract A {
        function multi(uint arg1, uint arg2) internal returns (uint ret1, uint ret2) {
            arg1 = arg1 + 1;
            arg2 = arg2 + 2;
            ret1 = arg1 + 3;
            ret2 = arg2 + 4;
        }
    }"""
    with slither_from_source(src) as slither:
        verify_properties_hold(slither)
        f = slither.contracts[0].functions[0]

        # Ensure all LocalIRVariables (not TemporaryVariables) have index 1
        assert all(
            map(
                lambda x: x.lvalue.index == 1 or not isinstance(x.lvalue, LocalIRVariable),
                get_ssa_of_type(f, OperationWithLValue),
            )
        )


@pytest.mark.xfail(reason="Tests for wanted state of SSA IR, not current.", strict=True)
def test_memory_array(slither_from_source):
    src = """
    contract MemArray {
        struct A {
            uint val1;
            uint val2;
        }

        function test_array() internal {
            A[] memory a= new A[](4);
            // Create REF_0 -> a_1[2]
            accept_array_entry(a[2]);

            // Create REF_1 -> a_1[3]
            accept_array_entry(a[3]);

            A memory alocal;
            accept_array_entry(alocal);

        }

        // val_1 = ϕ(val_0, REF_0, REF_1, alocal_1)
        // val_0 is an unknown external value
        function accept_array_entry(A memory val) public returns (uint) {
            uint zero = 0;
            b(zero);
            // Create REF_2 -> val_1.val1
            return b(val.val1);
        }

        function b(uint arg) public returns (uint){
            // arg_1 = ϕ(arg_0, zero_1, REF_2)
            return arg + 1;
        }
    }"""
    with slither_from_source(src) as slither:
        c = slither.contracts[0]

        ftest_array, faccept, fb = c.functions

        # Locate REF_0/REF_1/alocal (they are all args to the call)
        accept_args = [x.arguments[0] for x in get_ssa_of_type(ftest_array, InternalCall)]

        # Check entrypoint of accept_array_entry, it should contain a phi-node
        # of expected rvalues
        [phi_entry_accept] = get_ssa_of_type(faccept.entry_point, Phi)
        for arg in accept_args:
            assert arg in phi_entry_accept.rvalues
        # NOTE(hbrodin): There should be an additional val_0 in the phi-node.
        # That additional val_0 indicates an external caller of this function.
        assert len(phi_entry_accept.rvalues) == len(accept_args) + 1

        # Args used to invoke b
        b_args = [x.arguments[0] for x in get_ssa_of_type(faccept, InternalCall)]

        # Check entrypoint of B, it should contain a phi-node of expected
        # rvalues
        [phi_entry_b] = get_ssa_of_type(fb.entry_point, Phi)
        for arg in b_args:
            assert arg in phi_entry_b.rvalues

        # NOTE(hbrodin): There should be an additional arg_0 (see comment about phi_entry_accept).
        assert len(phi_entry_b.rvalues) == len(b_args) + 1


@pytest.mark.xfail(reason="Tests for wanted state of SSA IR, not current.", strict=True)
def test_storage_array(slither_from_source):
    src = """
    contract StorageArray {
        struct A {
            uint val1;
            uint val2;
        }

        // NOTE(hbrodin): a is never written, should only become a_0. Same for astorage (astorage_0). Phi-nodes at entry
        // should only add new versions of a state variable if it is actually written.
        A[] a;
        A astorage;

        function test_array() internal {
            accept_array_entry(a[2]);
            accept_array_entry(a[3]);
            accept_array_entry(astorage);
        }

        function accept_array_entry(A storage val) internal returns (uint) {
            // val is either a[2], a[3] or astorage_0. Ideally this could be identified.
            uint five = 5;

            // NOTE(hbrodin): If the following line is enabled, there would ideally be a phi-node representing writes
            // to either a or astorage.
            //val.val2 = 4;
            b(five);
            return b(val.val1);
        }

        function b(uint value) public returns (uint){
            // Expect a phi-node at the entrypoint
            // value_1 = ϕ(value_0, five_0, REF_x), where REF_x is the reference to val.val1 in accept_array_entry.
            return value + 1;
        }
    }"""
    with slither_from_source(src) as slither:
        c = slither.contracts[0]
        _dump_functions(c)
        ftest, faccept, fb = c.functions

        # None of a/astorage is written so expect that there are no phi-nodes at entrypoint.
        assert len(get_ssa_of_type(ftest.entry_point, Phi)) == 0

        # Expect all references to start from index 0 (no writes)
        assert all(x.variable_left.index == 0 for x in get_ssa_of_type(ftest, Index))

        [phi_entry_accept] = get_ssa_of_type(faccept.entry_point, Phi)
        assert len(phi_entry_accept.rvalues) == 3  # See comment in b above

        [phi_entry_b] = get_ssa_of_type(fb.entry_point, Phi)
        assert len(phi_entry_b.rvalues) == 3  # See comment in b above


@pytest.mark.xfail(strict=True, reason="Fails in current slither version. Fix in #1102.")
def test_issue_468(slither_from_source):
    """
    Ensure issue 468 is corrected as per
    https://github.com/crytic/slither/issues/468#issuecomment-620974151
    The one difference is that we allow the phi-function at entry of f to
    hold exit state which contains init state and state from branch, which
    is a bit redundant. This could be further simplified.
    """
    source = """
    contract State {
    int state = 0;
    function f(int a) public returns (int) {
        // phi-node here for state
        if (a < 1) {
            state += 1;
        }
        // phi-node here for state
        return state;
    }
    }
    """
    with slither_from_source(source) as slither:
        c = slither.get_contract_from_name("State")[0]
        f = [x for x in c.functions if x.name == "f"][0]

        # Check that there is an entry point phi values for each later value
        # plus one additional which is the initial value
        entry_ssa = f.entry_point.irs_ssa
        assert len(entry_ssa) == 1
        phi_entry = entry_ssa[0]
        assert isinstance(phi_entry, Phi)

        # Find the second phi function
        endif_node = [x for x in f.nodes if x.type == NodeType.ENDIF][0]
        assert len(endif_node.irs_ssa) == 1
        phi_endif = endif_node.irs_ssa[0]
        assert isinstance(phi_endif, Phi)

        # Ensure second phi-function contains init-phi and one additional
        assert len(phi_endif.rvalues) == 2
        assert phi_entry.lvalue in phi_endif.rvalues

        # Find return-statement and ensure it returns the phi_endif
        return_node = [x for x in f.nodes if x.type == NodeType.RETURN][0]
        assert len(return_node.irs_ssa) == 1
        ret = return_node.irs_ssa[0]
        assert len(ret.values) == 1
        assert phi_endif.lvalue in ret.values

        # Ensure that the phi_endif (which is the end-state for function as well) is in the entry_phi
        assert phi_endif.lvalue in phi_entry.rvalues


@pytest.mark.xfail(strict=True, reason="Fails in current slither version. Fix in #1102.")
def test_issue_434(slither_from_source):
    source = """
     contract Contract {
        int public a;
        function f() public {
            g();
            a += 1;
        }

        function e() public {
            a -= 1;
        }

        function g() public {
            e();
        }
    }
    """
    with slither_from_source(source) as slither:
        c = slither.get_contract_from_name("Contract")[0]

        e = [x for x in c.functions if x.name == "e"][0]
        f = [x for x in c.functions if x.name == "f"][0]
        g = [x for x in c.functions if x.name == "g"][0]

        # Ensure there is a phi-node at the beginning of f and e
        phi_entry_e = get_ssa_of_type(e.entry_point, Phi)[0]
        phi_entry_f = get_ssa_of_type(f.entry_point, Phi)[0]
        # But not at g
        assert len(get_ssa_of_type(g, Phi)) == 0

        # Ensure that the final states of f and e are in the entry-states
        add_f = get_filtered_ssa(
            f, lambda x: isinstance(x, Binary) and x.type == BinaryType.ADDITION
        )[0]
        sub_e = get_filtered_ssa(
            e, lambda x: isinstance(x, Binary) and x.type == BinaryType.SUBTRACTION
        )[0]
        assert add_f.lvalue in phi_entry_f.rvalues
        assert add_f.lvalue in phi_entry_e.rvalues
        assert sub_e.lvalue in phi_entry_f.rvalues
        assert sub_e.lvalue in phi_entry_e.rvalues

        # Ensure there is a phi-node after call to g
        call = get_ssa_of_type(f, InternalCall)[0]
        idx = call.node.irs_ssa.index(call)
        aftercall_phi = call.node.irs_ssa[idx + 1]
        assert isinstance(aftercall_phi, Phi)

        # Ensure that phi node ^ is used in the addition afterwards
        assert aftercall_phi.lvalue in (add_f.variable_left, add_f.variable_right)


@pytest.mark.xfail(strict=True, reason="Fails in current slither version. Fix in #1102.")
def test_issue_473(slither_from_source):
    source = """
    contract Contract {
    function f() public returns (int) {
        int a = 1;
        if (a > 0) {
            a = 2;
        }
        if (a == 3) {
            a = 6;
        }
        return a;
    }
    }
    """
    with slither_from_source(source) as slither:
        c = slither.get_contract_from_name("Contract")[0]
        f = c.functions[0]

        phis = get_ssa_of_type(f, Phi)
        return_value = get_ssa_of_type(f, Return)[0]

        # There shall be two phi functions
        assert len(phis) == 2
        first_phi = phis[0]
        second_phi = phis[1]

        # The second phi is the one being returned, if it's the first swap them (iteration order)
        if first_phi.lvalue in return_value.values:
            first_phi, second_phi = second_phi, first_phi

        # First phi is for [a=1 or a=2]
        assert len(first_phi.rvalues) == 2

        # second is for [a=6 or first phi]
        assert first_phi.lvalue in second_phi.rvalues
        assert len(second_phi.rvalues) == 2

        # return is for second phi
        assert len(return_value.values) == 1
        assert second_phi.lvalue in return_value.values


def test_issue_1748(slither_from_source):
    source = """
    contract Contract {
        uint[] arr;
        function foo(uint i) public {
            arr = [1];
        }
    }
    """
    with slither_from_source(source) as slither:
        c = slither.get_contract_from_name("Contract")[0]
        f = c.functions[0]
        operations = f.slithir_operations
        assign_op = operations[0]
        assert isinstance(assign_op, InitArray)


<<<<<<< HEAD
def test_issue_1776(slither_from_source):
    source = """
    contract Contract {
        function foo() public returns (uint) {
            uint[5][10][] memory arr = new uint[5][10][](2);
            return 0;
=======
def test_issue_1846_ternary_in_if(slither_from_source):
    source = """
    contract Contract {
        function foo(uint x) public returns (uint y) {
            if (x > 0) {
                y = x > 1 ? 2 : 3;
            } else {
                y = 4;
            }
>>>>>>> 4149f603
        }
    }
    """
    with slither_from_source(source) as slither:
        c = slither.get_contract_from_name("Contract")[0]
        f = c.functions[0]
<<<<<<< HEAD
        operations = f.slithir_operations
        new_op = operations[0]
        lvalue = new_op.lvalue
        lvalue_type = lvalue.type
        assert isinstance(lvalue_type, ArrayType)
        assert lvalue_type.is_dynamic
        lvalue_type1 = lvalue_type.type
        assert isinstance(lvalue_type1, ArrayType)
        assert not lvalue_type1.is_dynamic
        assert lvalue_type1.length_value.value == "10"
        lvalue_type2 = lvalue_type1.type
        assert isinstance(lvalue_type2, ArrayType)
        assert not lvalue_type2.is_dynamic
        assert lvalue_type2.length_value.value == "5"
=======
        node = f.nodes[1]
        assert node.type == NodeType.IF
        assert node.son_true.type == NodeType.IF
        assert node.son_false.type == NodeType.EXPRESSION


def test_issue_1846_ternary_in_ternary(slither_from_source):
    source = """
        contract Contract {
            function foo(uint x) public returns (uint y) {
                y = x > 0 ? x > 1 ? 2 : 3 : 4;
            }
        }
        """
    with slither_from_source(source) as slither:
        c = slither.get_contract_from_name("Contract")[0]
        f = c.functions[0]
        node = f.nodes[1]
        assert node.type == NodeType.IF
        assert node.son_true.type == NodeType.IF
        assert node.son_false.type == NodeType.EXPRESSION
>>>>>>> 4149f603
<|MERGE_RESOLUTION|>--- conflicted
+++ resolved
@@ -1,15 +1,17 @@
 # # pylint: disable=too-many-lines
 import pathlib
+from argparse import ArgumentTypeError
 from collections import defaultdict
-from argparse import ArgumentTypeError
 from inspect import getsourcefile
 from typing import Union, List, Dict, Callable
 
 import pytest
 from solc_select.solc_select import valid_version as solc_valid_version
+
 from slither import Slither
 from slither.core.cfg.node import Node, NodeType
 from slither.core.declarations import Function, Contract
+from slither.core.solidity_types import ArrayType
 from slither.core.variables.local_variable import LocalVariable
 from slither.core.variables.state_variable import StateVariable
 from slither.slithir.operations import (
@@ -34,8 +36,6 @@
     TemporaryVariableSSA,
 )
 
-from slither.core.solidity_types import ArrayType
-
 # Directory of currently executing script. Will be used as basis for temporary file names.
 SCRIPT_DIR = pathlib.Path(getsourcefile(lambda: 0)).parent  # type:ignore
 
@@ -1052,31 +1052,18 @@
         assert isinstance(assign_op, InitArray)
 
 
-<<<<<<< HEAD
 def test_issue_1776(slither_from_source):
     source = """
     contract Contract {
         function foo() public returns (uint) {
             uint[5][10][] memory arr = new uint[5][10][](2);
             return 0;
-=======
-def test_issue_1846_ternary_in_if(slither_from_source):
-    source = """
-    contract Contract {
-        function foo(uint x) public returns (uint y) {
-            if (x > 0) {
-                y = x > 1 ? 2 : 3;
-            } else {
-                y = 4;
-            }
->>>>>>> 4149f603
         }
     }
     """
     with slither_from_source(source) as slither:
         c = slither.get_contract_from_name("Contract")[0]
         f = c.functions[0]
-<<<<<<< HEAD
         operations = f.slithir_operations
         new_op = operations[0]
         lvalue = new_op.lvalue
@@ -1091,21 +1078,20 @@
         assert isinstance(lvalue_type2, ArrayType)
         assert not lvalue_type2.is_dynamic
         assert lvalue_type2.length_value.value == "5"
-=======
-        node = f.nodes[1]
-        assert node.type == NodeType.IF
-        assert node.son_true.type == NodeType.IF
-        assert node.son_false.type == NodeType.EXPRESSION
-
-
-def test_issue_1846_ternary_in_ternary(slither_from_source):
-    source = """
-        contract Contract {
-            function foo(uint x) public returns (uint y) {
-                y = x > 0 ? x > 1 ? 2 : 3 : 4;
+
+
+def test_issue_1846_ternary_in_if(slither_from_source):
+    source = """
+    contract Contract {
+        function foo(uint x) public returns (uint y) {
+            if (x > 0) {
+                y = x > 1 ? 2 : 3;
+            } else {
+                y = 4;
             }
         }
-        """
+    }
+    """
     with slither_from_source(source) as slither:
         c = slither.get_contract_from_name("Contract")[0]
         f = c.functions[0]
@@ -1113,4 +1099,20 @@
         assert node.type == NodeType.IF
         assert node.son_true.type == NodeType.IF
         assert node.son_false.type == NodeType.EXPRESSION
->>>>>>> 4149f603
+
+
+def test_issue_1846_ternary_in_ternary(slither_from_source):
+    source = """
+        contract Contract {
+            function foo(uint x) public returns (uint y) {
+                y = x > 0 ? x > 1 ? 2 : 3 : 4;
+            }
+        }
+        """
+    with slither_from_source(source) as slither:
+        c = slither.get_contract_from_name("Contract")[0]
+        f = c.functions[0]
+        node = f.nodes[1]
+        assert node.type == NodeType.IF
+        assert node.son_true.type == NodeType.IF
+        assert node.son_false.type == NodeType.EXPRESSION