--- conflicted
+++ resolved
@@ -243,25 +243,18 @@
 
         # First we save all the contracts in a dict
         # the key is the contractid
-<<<<<<< HEAD
         for contract in self._underlying_contract_to_parser.keys():
-            if contract.name in self._core.contracts_as_dict:
-                if contract.id != self._core.contracts_as_dict[contract.name].id:
-                    self._core.contract_name_collisions[contract.name].append(
-=======
-        for contract in self._contractsNotParsed:
             if (
-                contract.name.startswith("SlitherInternalTopLevelContract")
-                and not contract.is_top_level
+                    contract.name.startswith("SlitherInternalTopLevelContract")
+                    and not contract.is_top_level
             ):
                 raise SlitherException(
                     """Your codebase has a contract named 'SlitherInternalTopLevelContract'.
 Please rename it, this name is reserved for Slither's internals"""
                 )
-            if contract.name in self._contracts:
-                if contract.id != self._contracts[contract.name].id:
-                    self._contract_name_collisions[contract.name].append(
->>>>>>> 1e5cf6b1
+            if contract.name in self._core.contracts_as_dict:
+                if contract.id != self._core.contracts_as_dict[contract.name].id:
+                    self._core.contract_name_collisions[contract.name].append(
                         contract.source_mapping_str
                     )
                     self._core.contract_name_collisions[contract.name].append(
