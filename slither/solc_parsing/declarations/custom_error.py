--- conflicted
+++ resolved
@@ -39,26 +39,8 @@
         if self._custom_error_def.params:
             self._parse_params(self._custom_error_def.params)
 
-<<<<<<< HEAD
     def _parse_params(self, params: ParameterList):
         for param in params.params:
-=======
-    def get_children(self, key: str) -> str:
-        if self._slither_parser.is_compact_ast:
-            return key
-        return "children"
-
-    def _parse_params(self, params: Dict) -> None:
-        assert params[self.get_key()] == "ParameterList"
-
-        if self._slither_parser.is_compact_ast:
-            params = params["parameters"]
-        else:
-            params = params[self.get_children("children")]
-
-        for param in params:
-            assert param[self.get_key()] == "VariableDeclaration"
->>>>>>> cb376503
             local_var = self._add_param(param)
             self._custom_error.add_parameters(local_var.underlying_variable)
 
