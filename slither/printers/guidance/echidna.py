--- conflicted
+++ resolved
@@ -32,21 +32,11 @@
 from slither.slithir.variables import Constant
 
 
-<<<<<<< HEAD
-def _get_name(f: Function) -> str:
-   
-    if 'StateVariable' in str(type(f)):
-       return "()" 
-    if f.is_fallback or f.is_receive:
-       return "()"
-
-=======
 def _get_name(f: Union[Function, Variable]) -> str:
     # Return the name of the function or variable
     if isinstance(f, Function):
         if f.is_fallback or f.is_receive:
             return "()"
->>>>>>> 3a934a99
     return f.solidity_signature
 
 
