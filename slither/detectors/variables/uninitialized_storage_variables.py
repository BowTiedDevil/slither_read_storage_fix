--- conflicted
+++ resolved
@@ -20,11 +20,7 @@
     WIKI = "https://github.com/crytic/slither/wiki/Detector-Documentation#uninitialized-storage-variables"
 
     WIKI_TITLE = "Uninitialized storage variables"
-<<<<<<< HEAD
-    WIKI_DESCRIPTION = "An uinitialized storage variable will act as a reference to the first state variable, and can override a critical variable."
-=======
     WIKI_DESCRIPTION = "An uninitialized storage variable will act as a reference to the first state variable, and can override a critical variable."
->>>>>>> 88954ac6
     WIKI_EXPLOIT_SCENARIO = """
 ```solidity
 contract Uninitialized{
@@ -40,17 +36,10 @@
     }
 }
 ```
-<<<<<<< HEAD
-Bob calls `func`. As a result, `owner` is override to 0.
-"""
-
-    WIKI_RECOMMENDATION = "Initialize all the storage variables."
-=======
 Bob calls `func`. As a result, `owner` is overridden to `0`.
 """
 
     WIKI_RECOMMENDATION = "Initialize all storage variables."
->>>>>>> 88954ac6
 
     # node.context[self.key] contains the uninitialized storage variables
     key = "UNINITIALIZEDSTORAGE"
