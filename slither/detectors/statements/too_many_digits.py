--- conflicted
+++ resolved
@@ -28,11 +28,7 @@
 }
 ```
 
-<<<<<<< HEAD
-While `1_ether` looks like `1 ether`, it is `10 ether`. As a result, its usage is likely to be incorrect.
-=======
 While `1_ether` looks like `1 ether`, it is `10 ether`. As a result, it's likely to be used incorrectly.
->>>>>>> 88954ac6
 """
     WIKI_RECOMMENDATION = """
 Use:
