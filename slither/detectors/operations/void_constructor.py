--- conflicted
+++ resolved
@@ -11,13 +11,8 @@
 
     WIKI = "https://github.com/crytic/slither/wiki/Detector-Documentation#void-constructor"
 
-<<<<<<< HEAD
-    WIKI_TITLE = "Void Constructor"
-    WIKI_DESCRIPTION = "Detect the call to a constructor not implemented"
-=======
     WIKI_TITLE = "Void constructor"
     WIKI_DESCRIPTION = "Detect the call to a constructor that is not implemented"
->>>>>>> 88954ac6
     WIKI_RECOMMENDATION = "Remove the constructor call."
     WIKI_EXPLOIT_SCENARIO = """
 ```solidity
@@ -26,11 +21,7 @@
     constructor() public A(){}
 }
 ```
-<<<<<<< HEAD
-By reading B's constructor definition, the reader might assume that `A()` initiate the contract, while no code is executed."""
-=======
 When reading `B`'s constructor definition, we might assume that `A()` initiates the contract, but no code is executed."""
->>>>>>> 88954ac6
 
     def _detect(self):
         """
