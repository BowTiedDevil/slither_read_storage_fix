<<<<<<< HEAD
from typing import Any, List, Optional, TypeVar
=======
from typing import Any, List, Optional

from slither.core.variables import Variable
from slither.slithir.operations.operation import Operation
>>>>>>> a4e953ed

from slither.core.variables import Variable
from slither.slithir.operations.operation import Operation

VariableT = TypeVar("VariableT", bound=Variable)
class OperationWithLValue(Operation):
    """
    Operation with a lvalue
    """

    def __init__(self) -> None:
        super().__init__()

<<<<<<< HEAD
        self._lvalue: VariableT

    @property
    def lvalue(self) -> VariableT:
        return self._lvalue

    @lvalue.setter
    def lvalue(self, lvalue: VariableT) -> None:
        self._lvalue = lvalue

    @property
    def used(self):
        return self.read + [self.lvalue]

=======
        self._lvalue: Optional[Variable] = None

    @property
    def lvalue(self) -> Optional[Variable]:
        return self._lvalue

>>>>>>> a4e953ed
    @lvalue.setter
    def lvalue(self, lvalue: Variable) -> None:
        self._lvalue = lvalue

    @property
    def used(self) -> List[Optional[Any]]:
        return self.read + [self.lvalue]<|MERGE_RESOLUTION|>--- conflicted
+++ resolved
@@ -1,16 +1,11 @@
-<<<<<<< HEAD
 from typing import Any, List, Optional, TypeVar
-=======
-from typing import Any, List, Optional
-
-from slither.core.variables import Variable
-from slither.slithir.operations.operation import Operation
->>>>>>> a4e953ed
 
 from slither.core.variables import Variable
 from slither.slithir.operations.operation import Operation
 
 VariableT = TypeVar("VariableT", bound=Variable)
+
+
 class OperationWithLValue(Operation):
     """
     Operation with a lvalue
@@ -19,7 +14,6 @@
     def __init__(self) -> None:
         super().__init__()
 
-<<<<<<< HEAD
         self._lvalue: VariableT
 
     @property
@@ -34,14 +28,6 @@
     def used(self):
         return self.read + [self.lvalue]
 
-=======
-        self._lvalue: Optional[Variable] = None
-
-    @property
-    def lvalue(self) -> Optional[Variable]:
-        return self._lvalue
-
->>>>>>> a4e953ed
     @lvalue.setter
     def lvalue(self, lvalue: Variable) -> None:
         self._lvalue = lvalue
