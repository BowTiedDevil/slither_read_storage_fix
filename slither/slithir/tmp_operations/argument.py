--- conflicted
+++ resolved
@@ -20,7 +20,6 @@
 
 
 class Argument(Operation):
-<<<<<<< HEAD
     def __init__(
         self,
         argument: Union[
@@ -33,9 +32,6 @@
             MemberVariable,
         ],
     ):
-=======
-    def __init__(self, argument):
->>>>>>> 88954ac6
         super(Argument, self).__init__()
         assert isinstance(
             argument,
@@ -51,11 +47,7 @@
         )
         self._argument = argument
         self._type = ArgumentType.CALL
-<<<<<<< HEAD
         self._callid: Optional[str] = None  # only used if gas/value != 0
-=======
-        self._callid = None
->>>>>>> 88954ac6
 
     @property
     def argument(
@@ -95,11 +87,7 @@
     ]:
         return [self.argument]
 
-<<<<<<< HEAD
     def set_type(self, t: ArgumentType):
-=======
-    def set_type(self, t):
->>>>>>> 88954ac6
         assert isinstance(t, ArgumentType)
         self._type = t
 
