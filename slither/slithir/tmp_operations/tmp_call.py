--- conflicted
+++ resolved
@@ -35,17 +35,10 @@
         self._nbr_arguments = nbr_arguments
         self._type_call = type_call
         self._lvalue = result
-<<<<<<< HEAD
         self._ori: Optional[Operation] = None  #
         self._callid: Optional[str] = None
         self._gas: Optional["VALID_RVALUE"] = None
         self._value: Optional["VALID_RVALUE"] = None
-=======
-        self._ori = None # 
-        self._callid = None
-        self._gas = None
-        self._value = None
->>>>>>> 5c8c2b9a
         self._salt = None
 
     @property
@@ -71,13 +64,14 @@
     @call_salt.setter
     def call_salt(self, salt):
         self._salt = salt
-<<<<<<< HEAD
-=======
 
     @property
-    def call_id(self):
-        return self._callid
->>>>>>> 5c8c2b9a
+    def call_salt(self):
+        return self._salt
+
+    @call_salt.setter
+    def call_salt(self, salt):
+        self._salt = salt
 
     @property
     def call_id(self) -> Optional[str]:
