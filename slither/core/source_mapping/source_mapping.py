--- conflicted
+++ resolved
@@ -75,8 +75,6 @@
         filename_relative = None
         filename_short = None
 
-<<<<<<< HEAD
-=======
         lines = []
 
         # If possible, convert the filename to its absolute/relative version
@@ -97,24 +95,25 @@
         else:
             filename = filename_used
 
->>>>>>> 08762a02
         if filename in slither.source_code:
-            (lines, starting_column, ending_column) = SourceMapping._compute_line(slither.source_code[filename], s, l)
+            source_code = slither.source_code[filename]
+            (lines, starting_column, ending_column) = SourceMapping._compute_line(source_code,
+                                                                                  s,
+                                                                                  l)
         else:
             (lines, starting_column, ending_column) = ([], None, None)
 
-<<<<<<< HEAD
-        return {'start': s, 'length': l, 'filename': filename, 'lines': lines,
-                'starting_column': starting_column, 'ending_column': ending_column}
-=======
+
         return {'start':s,
                 'length':l,
                 'filename_used': filename_used,
                 'filename_relative': filename_relative,
                 'filename_absolute': filename_absolute,
                 'filename_short': filename_short,
-                'lines' : lines }
->>>>>>> 08762a02
+                'lines' : lines,
+                'starting_column': starting_column,
+                'ending_column': ending_column
+                }
 
     def set_offset(self, offset, slither):
         if isinstance(offset, dict):
