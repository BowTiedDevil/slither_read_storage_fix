--- conflicted
+++ resolved
@@ -169,11 +169,7 @@
         # key are variable name
         self._phi_origins_state_variables: Dict[str, Tuple[StateVariable, Set["Node"]]] = {}
         self._phi_origins_local_variables: Dict[str, Tuple[LocalVariable, Set["Node"]]] = {}
-<<<<<<< HEAD
         self._phi_origins_member_variables: Dict[str, Tuple[MemberVariable, Set["Node"]]] = {}
-=======
-        # self._phi_origins_member_variables: Dict[str, Tuple[MemberVariable, Set["Node"]]] = {}
->>>>>>> 88954ac6
 
         self._expression: Optional[Expression] = None
         self._variable_declaration: Optional[LocalVariable] = None
