"""
    Node module
"""
from enum import Enum
from typing import Optional, List, Set, Dict, Tuple, Union, TYPE_CHECKING

from slither.all_exceptions import SlitherException
from slither.core.declarations import Contract, Function, FunctionContract
from slither.core.declarations.solidity_variables import (
    SolidityVariable,
    SolidityFunction,
)
from slither.core.expressions.expression import Expression
from slither.core.expressions import CallExpression, Identifier, AssignmentOperation
from slither.core.solidity_types import ElementaryType
from slither.core.source_mapping.source_mapping import SourceMapping
from slither.core.variables.local_variable import LocalVariable
from slither.core.variables.state_variable import StateVariable
from slither.core.variables.variable import Variable
from slither.slithir.convert import convert_expression
from slither.slithir.operations import (
    HighLevelCall,
    Index,
    InternalCall,
    Length,
    LibraryCall,
    LowLevelCall,
    Member,
    OperationWithLValue,
    Phi,
    PhiCallback,
    SolidityCall,
    Return,
    Operation,
)
from slither.slithir.utils.utils import RVALUE
from slither.slithir.variables import (
    Constant,
    LocalIRVariable,
    ReferenceVariable,
    StateIRVariable,
    TemporaryVariable,
    TupleVariable,
)

if TYPE_CHECKING:
    from slither.slithir.variables.variable import SlithIRVariable
    from slither.core.compilation_unit import SlitherCompilationUnit
    from slither.core.cfg.scope import Scope
    from slither.core.scope.scope import FileScope


# pylint: disable=too-many-lines,too-many-branches,too-many-instance-attributes

###################################################################################
###################################################################################
# region NodeType
###################################################################################
###################################################################################


class NodeType(Enum):
    ENTRYPOINT = "ENTRY_POINT"  # no expression

    # Nodes that may have an expression

    EXPRESSION = "EXPRESSION"  # normal case
    RETURN = "RETURN"  # RETURN may contain an expression
    IF = "IF"
    VARIABLE = "NEW VARIABLE"  # Variable declaration
    ASSEMBLY = "INLINE ASM"
    ENDASSEMBLY = "END INLINE ASM"
    IFLOOP = "IF_LOOP"

    # Nodes where control flow merges
    # Can have phi IR operation
    ENDIF = "END_IF"  # ENDIF node source mapping points to the if/else "body"
    STARTLOOP = "BEGIN_LOOP"  # STARTLOOP node source mapping points to the entire loop "body"
    ENDLOOP = "END_LOOP"  # ENDLOOP node source mapping points to the entire loop "body"

    # Below the nodes do not have an expression but are used to expression CFG structure.

    # Absorbing node
    THROW = "THROW"

    # Loop related nodes
    BREAK = "BREAK"
    CONTINUE = "CONTINUE"

    # Only modifier node
    PLACEHOLDER = "_"

    TRY = "TRY"
    CATCH = "CATCH"

    # Node not related to the CFG
    # Use for state variable declaration
    OTHER_ENTRYPOINT = "OTHER_ENTRYPOINT"


# endregion

# I am not sure why, but pylint reports a lot of "no-member" issue that are not real (Josselin)
# pylint: disable=no-member
class Node(SourceMapping):  # pylint: disable=too-many-public-methods
    """
    Node class

    """

    def __init__(
        self,
        node_type: NodeType,
        node_id: int,
        scope: Union["Scope", "Function"],
        file_scope: "FileScope",
    ) -> None:
        super().__init__()
        self._node_type = node_type

        # TODO: rename to explicit CFG
        self._sons: List["Node"] = []
        self._fathers: List["Node"] = []

        ## Dominators info
        # Dominators nodes
        self._dominators: Set["Node"] = set()
        self._immediate_dominator: Optional["Node"] = None
        ## Nodes of the dominators tree
        # self._dom_predecessors = set()
        self._dom_successors: Set["Node"] = set()
        # Dominance frontier
        self._dominance_frontier: Set["Node"] = set()
        # Phi origin
        # key are variable name
        self._phi_origins_state_variables: Dict[str, Tuple[StateVariable, Set["Node"]]] = {}
        self._phi_origins_local_variables: Dict[str, Tuple[LocalVariable, Set["Node"]]] = {}
        # self._phi_origins_member_variables: Dict[str, Tuple[MemberVariable, Set["Node"]]] = {}

        self._expression: Optional[Expression] = None
        self._variable_declaration: Optional[LocalVariable] = None
        self._node_id: int = node_id

        self._vars_written: List[Variable] = []
        self._vars_read: List[Union[Variable, SolidityVariable]] = []

        self._ssa_vars_written: List["SlithIRVariable"] = []
        self._ssa_vars_read: List["SlithIRVariable"] = []

        self._internal_calls: List[InternalCall] = []  # contains solidity calls
        self._solidity_calls: List[SolidityCall] = []
        self._high_level_calls: List[Tuple[Contract, HighLevelCall]] = []  # contains library calls
        self._library_calls: List[LibraryCall] = []
        self._low_level_calls: List[LowLevelCall] = []
        self._external_calls_as_expressions: List[Expression] = []
        self._internal_calls_as_expressions: List[Expression] = []
        self._irs: List[Operation] = []
        self._all_slithir_operations: Optional[List[Operation]] = None
        self._irs_ssa: List[Operation] = []

        self._state_vars_written: List[StateVariable] = []
        self._state_vars_read: List[StateVariable] = []
        self._solidity_vars_read: List[SolidityVariable] = []

        self._ssa_state_vars_written: List[StateIRVariable] = []
        self._ssa_state_vars_read: List[StateIRVariable] = []

        self._local_vars_read: List[LocalVariable] = []
        self._local_vars_written: List[LocalVariable] = []

        self._slithir_vars: Set[
            Union["SlithIRVariable", ReferenceVariable, TemporaryVariable, TupleVariable]
        ] = set()  # non SSA

        self._ssa_local_vars_read: List[LocalIRVariable] = []
        self._ssa_local_vars_written: List[LocalIRVariable] = []

        self._expression_vars_written: List[Expression] = []
        self._expression_vars_read: List[Expression] = []
        self._expression_calls: List[Expression] = []

        # Computed on the fly, can be True of False
        self._can_reenter: Optional[bool] = None
        self._can_send_eth: Optional[bool] = None

        self._asm_source_code: Optional[Union[str, Dict]] = None

        self.scope: Union["Scope", "Function"] = scope
        self.file_scope: "FileScope" = file_scope
        self._function: Optional["Function"] = None

        self._is_reachable: bool = False

    ###################################################################################
    ###################################################################################
    # region General's properties
    ###################################################################################
    ###################################################################################

    @property
    def compilation_unit(self) -> "SlitherCompilationUnit":
        return self.function.compilation_unit

    @property
    def node_id(self) -> int:
        """Unique node id."""
        return self._node_id

    @property
    def type(self) -> NodeType:
        """
        NodeType: type of the node
        """
        return self._node_type

    @type.setter
    def type(self, new_type: NodeType) -> None:
        self._node_type = new_type

    @property
    def will_return(self) -> bool:
        if not self.sons and self.type != NodeType.THROW:
            solidity_calls = [ir.function for ir in self.solidity_calls]
            if SolidityFunction("revert()") not in solidity_calls:
                if SolidityFunction("revert(string)") not in solidity_calls:
                    return True
        return False

    def set_function(self, function: "Function") -> None:
        self._function = function

    @property
    def function(self) -> "Function":
        return self._function

    @property
    def is_reachable(self) -> bool:
        return self._is_reachable

    def set_is_reachable(self, new_is_reachable: bool) -> None:
        self._is_reachable = new_is_reachable

    # endregion
    ###################################################################################
    ###################################################################################
    # region Variables
    ###################################################################################
    ###################################################################################

    @property
    def variables_read(self) -> List[Union[Variable, SolidityVariable]]:
        """
        list(Variable): Variables read (local/state/solidity)
        """
        return list(self._vars_read)

    @property
    def state_variables_read(self) -> List[StateVariable]:
        """
        list(StateVariable): State variables read
        """
        return list(self._state_vars_read)

    @property
    def local_variables_read(self) -> List[LocalVariable]:
        """
        list(LocalVariable): Local variables read
        """
        return list(self._local_vars_read)

    @property
    def solidity_variables_read(self) -> List[SolidityVariable]:
        """
        list(SolidityVariable): State variables read
        """
        return list(self._solidity_vars_read)

    @property
    def ssa_variables_read(self) -> List["SlithIRVariable"]:
        """
        list(Variable): Variables read (local/state/solidity)
        """
        return list(self._ssa_vars_read)

    @property
    def ssa_state_variables_read(self) -> List[StateIRVariable]:
        """
        list(StateVariable): State variables read
        """
        return list(self._ssa_state_vars_read)

    @property
    def ssa_local_variables_read(self) -> List[LocalIRVariable]:
        """
        list(LocalVariable): Local variables read
        """
        return list(self._ssa_local_vars_read)

    @property
    def variables_read_as_expression(self) -> List[Expression]:
        return self._expression_vars_read

    @variables_read_as_expression.setter
    def variables_read_as_expression(self, exprs: List[Expression]) -> None:
        self._expression_vars_read = exprs

    @property
    def slithir_variables(
        self,
    ) -> List[Union["SlithIRVariable", ReferenceVariable, TemporaryVariable, TupleVariable]]:
        return list(self._slithir_vars)

    @property
    def variables_written(self) -> List[Variable]:
        """
        list(Variable): Variables written (local/state/solidity)
        """
        return list(self._vars_written)

    @property
    def state_variables_written(self) -> List[StateVariable]:
        """
        list(StateVariable): State variables written
        """
        return list(self._state_vars_written)

    @property
    def local_variables_written(self) -> List[LocalVariable]:
        """
        list(LocalVariable): Local variables written
        """
        return list(self._local_vars_written)

    @property
    def ssa_variables_written(self) -> List["SlithIRVariable"]:
        """
        list(Variable): Variables written (local/state/solidity)
        """
        return list(self._ssa_vars_written)

    @property
    def ssa_state_variables_written(self) -> List[StateIRVariable]:
        """
        list(StateVariable): State variables written
        """
        return list(self._ssa_state_vars_written)

    @property
    def ssa_local_variables_written(self) -> List[LocalIRVariable]:
        """
        list(LocalVariable): Local variables written
        """
        return list(self._ssa_local_vars_written)

    @property
    def variables_written_as_expression(self) -> List[Expression]:
        return self._expression_vars_written

    @variables_written_as_expression.setter
    def variables_written_as_expression(self, exprs: List[Expression]) -> None:
        self._expression_vars_written = exprs

    # endregion
    ###################################################################################
    ###################################################################################
    # region Calls
    ###################################################################################
    ###################################################################################

    @property
    def internal_calls(self) -> List[InternalCall]:
        """
        list(InternalCall): List of IR operations with internal/solidity function calls
        """
        return list(self._internal_calls)

    @property
    def solidity_calls(self) -> List[SolidityCall]:
        """
        list(SolidityCall): List of IR operations with solidity calls
        """
        return list(self._solidity_calls)

    @property
    def high_level_calls(self) -> List[HighLevelCall]:
        """
        list(HighLevelCall): List of IR operations with high level calls (external calls).
        Include library calls
        """
        return list(self._high_level_calls)

    @property
    def library_calls(self) -> List[LibraryCall]:
        """
        list(LibraryCall): List of IR operations with library calls.
        """
        return list(self._library_calls)

    @property
    def low_level_calls(self) -> List[LowLevelCall]:
        """
        list(LowLevelCall): List of IR operations with low_level call
        """
        return list(self._low_level_calls)

    @property
    def external_calls_as_expressions(self) -> List[Expression]:
        """
        list(CallExpression): List of message calls (that creates a transaction)
        """
        return self._external_calls_as_expressions

    @external_calls_as_expressions.setter
    def external_calls_as_expressions(self, exprs: List[Expression]) -> None:
        self._external_calls_as_expressions = exprs

    @property
    def internal_calls_as_expressions(self) -> List[Expression]:
        """
        list(CallExpression): List of internal calls (that dont create a transaction)
        """
        return self._internal_calls_as_expressions

    @internal_calls_as_expressions.setter
    def internal_calls_as_expressions(self, exprs: List[Expression]) -> None:
        self._internal_calls_as_expressions = exprs

    @property
    def calls_as_expression(self) -> List[Expression]:
        return list(self._expression_calls)

    @calls_as_expression.setter
    def calls_as_expression(self, exprs: List[Expression]) -> None:
        self._expression_calls = exprs

    def can_reenter(self, callstack: Optional[List[Union[Function, Variable]]] = None) -> bool:
        """
        Check if the node can re-enter
        Do not consider CREATE as potential re-enter, but check if the
        destination's constructor can contain a call (recurs. follow nested CREATE)
        For Solidity > 0.5, filter access to public variables and constant/pure/view
        For call to this. check if the destination can re-enter
        Do not consider Send/Transfer as there is not enough gas
        :param callstack: used internally to check for recursion
        :return bool:
        """
        # pylint: disable=import-outside-toplevel
        from slither.slithir.operations import Call

        if self._can_reenter is None:
            self._can_reenter = False
            for ir in self.irs:
                if isinstance(ir, Call) and ir.can_reenter(callstack):
                    self._can_reenter = True
                    return True
        return self._can_reenter

    def can_send_eth(self) -> bool:
        """
        Check if the node can send eth
        :return bool:
        """
        # pylint: disable=import-outside-toplevel
        from slither.slithir.operations import Call

        if self._can_send_eth is None:
            self._can_send_eth = False
            for ir in self.all_slithir_operations():
                if isinstance(ir, Call) and ir.can_send_eth():
                    self._can_send_eth = True
                    return True
        return self._can_send_eth

    # endregion
    ###################################################################################
    ###################################################################################
    # region Expressions
    ###################################################################################
    ###################################################################################

    @property
    def expression(self) -> Optional[Expression]:
        """
        Expression: Expression of the node
        """
        return self._expression

    def add_expression(self, expression: Expression, bypass_verif_empty: bool = False) -> None:
        assert self._expression is None or bypass_verif_empty
        self._expression = expression

    def add_variable_declaration(self, var: LocalVariable) -> None:
        assert self._variable_declaration is None
        self._variable_declaration = var
        if var.expression:
            self._vars_written += [var]
            self._local_vars_written += [var]

    @property
    def variable_declaration(self) -> Optional[LocalVariable]:
        """
        Returns:
            LocalVariable
        """
        return self._variable_declaration

    # endregion
    ###################################################################################
    ###################################################################################
    # region Summary information
    ###################################################################################
    ###################################################################################

    def contains_require_or_assert(self) -> bool:
        """
            Check if the node has a require or assert call
        Returns:
            bool: True if the node has a require or assert call
        """
        return any(
<<<<<<< HEAD
            ir.function.name in ["require(bool)", "require(bool,string)", "assert(bool)"]
            for ir in self.internal_calls
=======
            c.name
            in ["require(bool)", "require(bool,string)", "require(bool,error)", "assert(bool)"]
            for c in self.internal_calls
>>>>>>> 0a306e63
        )

    def contains_if(self, include_loop: bool = True) -> bool:
        """
            Check if the node is a IF node
        Returns:
            bool: True if the node is a conditional node (IF or IFLOOP)
        """
        if include_loop:
            return self.type in [NodeType.IF, NodeType.IFLOOP]
        return self.type == NodeType.IF

    def is_conditional(self, include_loop: bool = True) -> bool:
        """
            Check if the node is a conditional node
            A conditional node is either a IF or a require/assert or a RETURN bool
        Returns:
            bool: True if the node is a conditional node
        """
        if self.contains_if(include_loop) or self.contains_require_or_assert():
            return True
        if self.irs:
            last_ir = self.irs[-1]
            if last_ir:
                if isinstance(last_ir, Return):
                    for r in last_ir.read:
                        if r.type == ElementaryType("bool"):
                            return True
        return False

    # endregion
    ###################################################################################
    ###################################################################################
    # region EVM
    ###################################################################################
    ###################################################################################

    @property
    def inline_asm(self) -> Optional[Union[str, Dict]]:
        return self._asm_source_code

    def add_inline_asm(self, asm: Union[str, Dict]) -> None:
        self._asm_source_code = asm

    # endregion
    ###################################################################################
    ###################################################################################
    # region Graph
    ###################################################################################
    ###################################################################################

    def add_father(self, father: "Node") -> None:
        """Add a father node

        Args:
            father: father to add
        """
        self._fathers.append(father)

    def set_fathers(self, fathers: List["Node"]) -> None:
        """Set the father nodes

        Args:
            fathers: list of fathers to add
        """
        self._fathers = fathers

    @property
    def fathers(self) -> List["Node"]:
        """Returns the father nodes

        Returns:
            list(Node): list of fathers
        """
        return list(self._fathers)

    def remove_father(self, father: "Node") -> None:
        """Remove the father node. Do nothing if the node is not a father

        Args:
            :param father:
        """
        self._fathers = [x for x in self._fathers if x.node_id != father.node_id]

    def remove_son(self, son: "Node") -> None:
        """Remove the son node. Do nothing if the node is not a son

        Args:
            :param son:
        """
        self._sons = [x for x in self._sons if x.node_id != son.node_id]

    def add_son(self, son: "Node") -> None:
        """Add a son node

        Args:
            son: son to add
        """
        self._sons.append(son)

    def replace_son(self, ori_son: "Node", new_son: "Node") -> None:
        """Replace a son node. Do nothing if the node to replace is not a son

        Args:
            ori_son: son to replace
            new_son: son to replace with
        """
        for i, s in enumerate(self._sons):
            if s.node_id == ori_son.node_id:
                idx = i
                break
        else:
            return
        self._sons[idx] = new_son

    def set_sons(self, sons: List["Node"]) -> None:
        """Set the son nodes

        Args:
            sons: list of fathers to add
        """
        self._sons = sons

    @property
    def sons(self) -> List["Node"]:
        """Returns the son nodes

        Returns:
            list(Node): list of sons
        """
        return list(self._sons)

    @property
    def son_true(self) -> Optional["Node"]:
        if self.type in [NodeType.IF, NodeType.IFLOOP]:
            return self._sons[0]
        return None

    @property
    def son_false(self) -> Optional["Node"]:
        if self.type in [NodeType.IF, NodeType.IFLOOP] and len(self._sons) >= 1:
            return self._sons[1]
        return None

    # endregion
    ###################################################################################
    ###################################################################################
    # region SlithIR
    ###################################################################################
    ###################################################################################

    @property
    def irs(self) -> List[Operation]:
        """Returns the slithIR representation

        return
            list(slithIR.Operation)
        """
        return self._irs

    @property
    def irs_ssa(self) -> List[Operation]:
        """Returns the slithIR representation with SSA

        return
            list(slithIR.Operation)
        """
        return self._irs_ssa

    @irs_ssa.setter
    def irs_ssa(self, irs: List[Operation]) -> None:
        self._irs_ssa = irs

    def add_ssa_ir(self, ir: Operation) -> None:
        """
        Use to place phi operation
        """
        ir.set_node(self)  # type: ignore
        self._irs_ssa.append(ir)

    def slithir_generation(self) -> None:
        if self.expression:
            expression = self.expression
            self._irs = convert_expression(expression, self)  # type:ignore

        self._find_read_write_call()

    def all_slithir_operations(self) -> List[Operation]:
        if self._all_slithir_operations is None:
            irs = list(self.irs)
            for ir in self.irs:
                if isinstance(ir, InternalCall):
                    irs += ir.function.all_slithir_operations()
            self._all_slithir_operations = irs
        return self._all_slithir_operations

    @staticmethod
    def _is_non_slithir_var(var: Variable) -> bool:
        return not isinstance(var, (Constant, ReferenceVariable, TemporaryVariable, TupleVariable))

    @staticmethod
    def _is_valid_slithir_var(var: Variable) -> bool:
        return isinstance(var, (ReferenceVariable, TemporaryVariable, TupleVariable))

    # endregion
    ###################################################################################
    ###################################################################################
    # region Dominators
    ###################################################################################
    ###################################################################################

    @property
    def dominators(self) -> Set["Node"]:
        """
        Returns:
            set(Node)
        """
        return self._dominators

    @dominators.setter
    def dominators(self, dom: Set["Node"]) -> None:
        self._dominators = dom

    @property
    def immediate_dominator(self) -> Optional["Node"]:
        """
        Returns:
            Node or None
        """
        return self._immediate_dominator

    @immediate_dominator.setter
    def immediate_dominator(self, idom: "Node") -> None:
        self._immediate_dominator = idom

    @property
    def dominance_frontier(self) -> Set["Node"]:
        """
        Returns:
            set(Node)
        """
        return self._dominance_frontier

    @dominance_frontier.setter
    def dominance_frontier(self, doms: Set["Node"]) -> None:
        """
        Returns:
            set(Node)
        """
        self._dominance_frontier = doms

    @property
    def dominator_successors(self) -> Set["Node"]:
        return self._dom_successors

    @property
    def dominance_exploration_ordered(self) -> List["Node"]:
        """
        Sorted list of all the nodes to explore to follow the dom
        :return: list(nodes)
        """
        # Explore direct dominance
        to_explore = sorted(list(self.dominator_successors), key=lambda x: x.node_id)

        # Explore dominance frontier
        # The frontier is the limit where this node dominates
        # We need to explore it because the sub of the direct dominance
        # Might not be dominator of their own sub
        to_explore += sorted(list(self.dominance_frontier), key=lambda x: x.node_id)
        return to_explore

    # endregion
    ###################################################################################
    ###################################################################################
    # region Phi operation
    ###################################################################################
    ###################################################################################

    @property
    def phi_origins_local_variables(
        self,
    ) -> Dict[str, Tuple[LocalVariable, Set["Node"]]]:
        return self._phi_origins_local_variables

    @property
    def phi_origins_state_variables(
        self,
    ) -> Dict[str, Tuple[StateVariable, Set["Node"]]]:
        return self._phi_origins_state_variables

    # @property
    # def phi_origin_member_variables(self) -> Dict[str, Tuple[MemberVariable, Set["Node"]]]:
    #     return self._phi_origins_member_variables

    def add_phi_origin_local_variable(self, variable: LocalVariable, node: "Node") -> None:
        if variable.name not in self._phi_origins_local_variables:
            assert variable.name
            self._phi_origins_local_variables[variable.name] = (variable, set())
        (v, nodes) = self._phi_origins_local_variables[variable.name]
        assert v == variable
        nodes.add(node)

    def add_phi_origin_state_variable(self, variable: StateVariable, node: "Node") -> None:
        if variable.canonical_name not in self._phi_origins_state_variables:
            self._phi_origins_state_variables[variable.canonical_name] = (
                variable,
                set(),
            )
        (v, nodes) = self._phi_origins_state_variables[variable.canonical_name]
        assert v == variable
        nodes.add(node)

    # def add_phi_origin_member_variable(self, variable: MemberVariable, node: "Node"):
    #     if variable.name not in self._phi_origins_member_variables:
    #         self._phi_origins_member_variables[variable.name] = (variable, set())
    #     (v, nodes) = self._phi_origins_member_variables[variable.name]
    #     assert v == variable
    #     nodes.add(node)

    # endregion
    ###################################################################################
    ###################################################################################
    # region Analyses
    ###################################################################################
    ###################################################################################

    def _find_read_write_call(self) -> None:  # pylint: disable=too-many-statements

        for ir in self.irs:

            self._slithir_vars |= {v for v in ir.read if self._is_valid_slithir_var(v)}

            if isinstance(ir, OperationWithLValue):
                var = ir.lvalue
                if var and self._is_valid_slithir_var(var):
                    # The type is checked by is_valid_slithir_var
                    self._slithir_vars.add(var)  # type: ignore

            if not isinstance(ir, (Phi, Index, Member)):
                self._vars_read += [v for v in ir.read if self._is_non_slithir_var(v)]
                for var in ir.read:
                    if isinstance(var, ReferenceVariable):
                        self._vars_read.append(var.points_to_origin)
            elif isinstance(ir, (Member, Index)):
                # TODO investigate types for member variable left
                var = ir.variable_left if isinstance(ir, Member) else ir.variable_right
                if var and self._is_non_slithir_var(var):
                    self._vars_read.append(var)
                if isinstance(var, ReferenceVariable):
                    origin = var.points_to_origin
                    if self._is_non_slithir_var(origin):
                        self._vars_read.append(origin)

            if isinstance(ir, OperationWithLValue):
                if isinstance(ir, (Index, Member, Length)):
                    continue  # Don't consider Member and Index operations -> ReferenceVariable
                var = ir.lvalue
                if isinstance(var, ReferenceVariable):
                    var = var.points_to_origin
                if var and self._is_non_slithir_var(var):
                    self._vars_written.append(var)

            if isinstance(ir, InternalCall):
                self._internal_calls.append(ir)
            if isinstance(ir, SolidityCall):
                # TODO: consider removing dependancy of solidity_call to internal_call
                self._solidity_calls.append(ir)
                self._internal_calls.append(ir)
            if (
                isinstance(ir, SolidityCall)
                and ir.function == SolidityFunction("sstore(uint256,uint256)")
                and isinstance(ir.node.expression, CallExpression)
                and isinstance(ir.node.expression.arguments[0], Identifier)
            ):
                self._vars_written.append(ir.arguments[0])
            if (
                isinstance(ir, SolidityCall)
                and ir.function == SolidityFunction("sload(uint256)")
                and isinstance(ir.node.expression, AssignmentOperation)
                and isinstance(ir.node.expression.expression_right, CallExpression)
                and isinstance(ir.node.expression.expression_right.arguments[0], Identifier)
            ):
                self._vars_read.append(ir.arguments[0])
            if isinstance(ir, LowLevelCall):
                assert isinstance(ir.destination, (Variable, SolidityVariable))
                self._low_level_calls.append(ir)
            elif isinstance(ir, HighLevelCall) and not isinstance(ir, LibraryCall):
                # Todo investigate this if condition
                # It does seem right to compare against a contract
                # This might need a refactoring
                if isinstance(ir.destination.type, Contract):
                    self._high_level_calls.append((ir.destination.type, ir))
                elif ir.destination == SolidityVariable("this"):
                    func = self.function
                    # Can't use this in a top level function
                    assert isinstance(func, FunctionContract)
                    self._high_level_calls.append((func.contract, ir))
                else:
                    try:
                        # Todo this part needs more tests and documentation
                        self._high_level_calls.append((ir.destination.type.type, ir))
                    except AttributeError as error:
                        #  pylint: disable=raise-missing-from
                        raise SlitherException(
                            f"Function not found on IR: {ir}.\nNode: {self} ({self.source_mapping})\nFunction: {self.function}\nPlease try compiling with a recent Solidity version. {error}"
                        )
            elif isinstance(ir, LibraryCall):
                assert isinstance(ir.destination, Contract)
                assert isinstance(ir.function, Function)
                self._high_level_calls.append((ir.destination, ir))
                self._library_calls.append(ir)

        self._vars_read = list(set(self._vars_read))
        self._state_vars_read = [v for v in self._vars_read if isinstance(v, StateVariable)]
        self._local_vars_read = [v for v in self._vars_read if isinstance(v, LocalVariable)]
        self._solidity_vars_read = [
            v_ for v_ in self._vars_read if isinstance(v_, SolidityVariable)
        ]
        self._vars_written = list(set(self._vars_written))
        self._state_vars_written = [v for v in self._vars_written if isinstance(v, StateVariable)]
        self._local_vars_written = [v for v in self._vars_written if isinstance(v, LocalVariable)]
        self._internal_calls = list(set(self._internal_calls))
        self._solidity_calls = list(set(self._solidity_calls))
        self._high_level_calls = list(set(self._high_level_calls))
        self._library_calls = list(set(self._library_calls))
        self._low_level_calls = list(set(self._low_level_calls))

    @staticmethod
    def _convert_ssa(v: Variable) -> Optional[Union[StateVariable, LocalVariable]]:
        non_ssa_var: Optional[Union[StateVariable, LocalVariable]]
        if isinstance(v, StateIRVariable):
            contract = v.contract
            assert v.name
            non_ssa_var = contract.get_state_variable_from_name(v.name)
            return non_ssa_var
        assert isinstance(v, LocalIRVariable)
        function = v.function
        assert v.name
        non_ssa_var = function.get_local_variable_from_name(v.name)
        return non_ssa_var

    def update_read_write_using_ssa(self) -> None:
        if not self.expression:
            return
        for ir in self.irs_ssa:
            if isinstance(ir, PhiCallback):
                continue
            if not isinstance(ir, (Phi, Index, Member)):
                self._ssa_vars_read += [
                    v for v in ir.read if isinstance(v, (StateIRVariable, LocalIRVariable))
                ]
                for var in ir.read:
                    if isinstance(var, ReferenceVariable):
                        origin = var.points_to_origin
                        if isinstance(origin, (StateIRVariable, LocalIRVariable)):
                            self._ssa_vars_read.append(origin)

            elif isinstance(ir, (Member, Index)):
                variable_right: RVALUE = ir.variable_right
                if isinstance(variable_right, (StateIRVariable, LocalIRVariable)):
                    self._ssa_vars_read.append(variable_right)
                if isinstance(variable_right, ReferenceVariable):
                    origin = variable_right.points_to_origin
                    if isinstance(origin, (StateIRVariable, LocalIRVariable)):
                        self._ssa_vars_read.append(origin)

            if isinstance(ir, OperationWithLValue):
                if isinstance(ir, (Index, Member, Length)):
                    continue  # Don't consider Member and Index operations -> ReferenceVariable
                var = ir.lvalue
                if isinstance(var, ReferenceVariable):
                    var = var.points_to_origin
                # Only store non-slithIR variables
                if var and isinstance(var, (StateIRVariable, LocalIRVariable)):
                    if isinstance(ir, PhiCallback):
                        continue
                    self._ssa_vars_written.append(var)
        self._ssa_vars_read = list(set(self._ssa_vars_read))
        self._ssa_state_vars_read = [v for v in self._ssa_vars_read if isinstance(v, StateVariable)]
        self._ssa_local_vars_read = [v for v in self._ssa_vars_read if isinstance(v, LocalVariable)]
        self._ssa_vars_written = list(set(self._ssa_vars_written))
        self._ssa_state_vars_written = [
            v for v in self._ssa_vars_written if v and isinstance(v, StateIRVariable)
        ]
        self._ssa_local_vars_written = [
            v for v in self._ssa_vars_written if v and isinstance(v, LocalIRVariable)
        ]

        vars_read = [self._convert_ssa(x) for x in self._ssa_vars_read]
        vars_written = [self._convert_ssa(x) for x in self._ssa_vars_written]

        self._vars_read += [v_ for v_ in vars_read if v_ and v_ not in self._vars_read]
        self._state_vars_read = [v for v in self._vars_read if isinstance(v, StateVariable)]
        self._local_vars_read = [v for v in self._vars_read if isinstance(v, LocalVariable)]

        self._vars_written += [v_ for v_ in vars_written if v_ and v_ not in self._vars_written]
        self._state_vars_written = [v for v in self._vars_written if isinstance(v, StateVariable)]
        self._local_vars_written = [v for v in self._vars_written if isinstance(v, LocalVariable)]

    # endregion
    ###################################################################################
    ###################################################################################
    # region Built in definitions
    ###################################################################################
    ###################################################################################

    def __str__(self) -> str:
        additional_info = ""
        if self.expression:
            additional_info += " " + str(self.expression)
        elif self.variable_declaration:
            additional_info += " " + str(self.variable_declaration)
        txt = str(self._node_type.value) + additional_info
        return txt


# endregion
###################################################################################
###################################################################################
# region Utils
###################################################################################
###################################################################################


def link_nodes(node1: Node, node2: Node) -> None:
    node1.add_son(node2)
    node2.add_father(node1)


def insert_node(origin: Node, node_inserted: Node) -> None:
    sons = origin.sons
    link_nodes(origin, node_inserted)
    for son in sons:
        son.remove_father(origin)
        origin.remove_son(son)

        link_nodes(node_inserted, son)


def recheable(node: Node) -> Set[Node]:
    """
    Return the set of nodes reacheable from the node
    :param node:
    :return: set(Node)
    """
    nodes = node.sons
    visited = set()
    while nodes:
        next_node = nodes[0]
        nodes = nodes[1:]
        if next_node not in visited:
            visited.add(next_node)
            for son in next_node.sons:
                if son not in visited:
                    nodes.append(son)
    return visited


# endregion<|MERGE_RESOLUTION|>--- conflicted
+++ resolved
@@ -518,14 +518,8 @@
             bool: True if the node has a require or assert call
         """
         return any(
-<<<<<<< HEAD
-            ir.function.name in ["require(bool)", "require(bool,string)", "assert(bool)"]
+            ir.function.name in ["require(bool)", "require(bool,string)", "require(bool,error)", "assert(bool)"]
             for ir in self.internal_calls
-=======
-            c.name
-            in ["require(bool)", "require(bool,string)", "require(bool,error)", "assert(bool)"]
-            for c in self.internal_calls
->>>>>>> 0a306e63
         )
 
     def contains_if(self, include_loop: bool = True) -> bool:
